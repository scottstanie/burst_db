--- conflicted
+++ resolved
@@ -157,10 +157,7 @@
     out_dir = args.out_dir
     out_dir.mkdir(parents=True, exist_ok=True)
 
-<<<<<<< HEAD
-=======
     logger.info("Getting list of granules for %s from CMR STAC catalog", args.date)
->>>>>>> 03c43d45
     granule_list_file = get_asf_list(args.date, out_dir)
     granules = granule_list_file.read_text().splitlines()
 
